--- conflicted
+++ resolved
@@ -102,11 +102,6 @@
    "name": "python",
    "nbconvert_exporter": "python",
    "pygments_lexer": "ipython3",
-<<<<<<< HEAD
-   "version": "3.7.5"
-=======
-   "version": "3.7.3"
->>>>>>> c065c875
   },
   "toc": {
    "nav_menu": {},
